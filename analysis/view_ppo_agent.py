import argparse
import os
import sys

sys.path.append("./")
import jax
import jax.numpy as jnp
import numpy as np
import optax
import yaml
<<<<<<< HEAD
project_root = os.path.abspath(os.path.join(os.path.dirname(__file__), '..'))
sys.path.insert(0, project_root)
# print(sys.path)
=======
import cv2
import pygame
>>>>>>> 536172a4
from wrappers import AutoResetEnvWrapper
from flax.training.train_state import TrainState
from orbax.checkpoint import (
    PyTreeCheckpointer,
    CheckpointManagerOptions,
    CheckpointManager,
)
import orbax.checkpoint as ocp

from models.actor_critic import ActorCriticConv, ActorCritic


def main(args):

    with open(os.path.join(args.path, "config.yaml")) as f:
        raw_config = yaml.load(f, Loader=yaml.Loader)

        config = {}
        for key, value in raw_config.items():
            if isinstance(value, dict) and "value" in value:
                config[key] = value["value"]

    config["NUM_ENVS"] = 1

    orbax_checkpointer = PyTreeCheckpointer()
    options = CheckpointManagerOptions(max_to_keep=1, create=True)
    checkpoint_manager = CheckpointManager(
        os.path.join(args.path, "policies"), orbax_checkpointer, options
    )

    is_classic = False

    if config["ENV_NAME"] == "Craftax-Symbolic-v1":
        from craftax.craftax.envs.craftax_symbolic_env import CraftaxSymbolicEnv
        from craftax.craftax.constants import Action

        env = CraftaxSymbolicEnv(CraftaxSymbolicEnv.default_static_params())
        network = ActorCritic(len(Action), config["LAYER_SIZE"])
    elif config["ENV_NAME"] == "Craftax-Pixels-v1":
        from craftax.craftax.envs.craftax_pixels_env import CraftaxPixelsEnv
        from craftax.craftax.constants import Action

        env = CraftaxPixelsEnv(CraftaxPixelsEnv.default_static_params())
        network = ActorCriticConv(len(Action), config["LAYER_SIZE"])
    elif config["ENV_NAME"] == "Craftax-Classic-Symbolic-v1":
        from craftax.craftax_classic.envs.craftax_symbolic_env import (
            CraftaxClassicSymbolicEnv,
        )
        from craftax.craftax_classic.constants import Action

        env = CraftaxClassicSymbolicEnv(
            CraftaxClassicSymbolicEnv.default_static_params()
        )
        network = ActorCritic(len(Action), config["LAYER_SIZE"])
        is_classic = True
    elif config["ENV_NAME"] == "Craftax-Classic-Pixels-v1":
        from craftax.craftax_classic.envs.craftax_pixels_env import (
            CraftaxClassicPixelsEnv,
        )
        from craftax.craftax_classic.constants import Action

        env = CraftaxClassicPixelsEnv(CraftaxClassicPixelsEnv.default_static_params())
        network = ActorCriticConv(len(Action), config["LAYER_SIZE"])
        is_classic = True
    else:
        raise ValueError(f"Unknown env: {config['ENV_NAME']}")

    env = AutoResetEnvWrapper(env)
    env_params = env.default_params

    init_x = jnp.zeros((config["NUM_ENVS"], *env.observation_space(env_params).shape))

    rng = jax.random.PRNGKey(np.random.randint(2**31))
    rng, _rng, __rng = jax.random.split(rng, 3)
    network_params = network.init(_rng, init_x)

    tx = optax.chain(
        optax.clip_by_global_norm(config["MAX_GRAD_NORM"]),
        optax.adam(config["LR"], eps=1e-5),
    )
    train_state = TrainState.create(
        apply_fn=network.apply,
        params=network_params,
        tx=tx,
    )

    train_state = checkpoint_manager.restore(
        int(float(config["TOTAL_TIMESTEPS"])), items=train_state
    )

    obs, env_state = env.reset(key=__rng)
    done = 0

    if is_classic:
        from craftax.craftax_classic.play_craftax_classic import CraftaxRenderer
        from craftax.craftax_classic.constants import Achievement
    else:
        from craftax.craftax.play_craftax import CraftaxRenderer
        from craftax.craftax.constants import Achievement

    renderer = CraftaxRenderer(env, env_params, pixel_render_size=1)

    # Initialize video recording if requested
    frames = [] if args.record_video else None

    frame_num = 0
    while not renderer.is_quit_requested() and frame_num < 1000:
        done = np.array([done], dtype=bool)
        obs = jnp.expand_dims(obs, axis=0)

        pi, value = network.apply(train_state.params, obs)
        rng, _rng = jax.random.split(rng)
        action = pi.sample(seed=_rng)[0]
        # action = jnp.argmax(pi.probs[0, 0])

        if action is not None:
            rng, _rng = jax.random.split(rng)
            old_achievements = env_state.achievements
            obs, env_state, reward, done, info = env.step(
                _rng, env_state, action, env_params
            )
            new_achievements = env_state.achievements
            print_new_achievements(Achievement, old_achievements, new_achievements)
            if done:
                print("\n")
        renderer.render(env_state)
        frame_num += 1

        # Capture frame for video if recording
        if args.record_video:
            # Get pygame surface data as a numpy array
            frame = pygame.surfarray.array3d(renderer.screen_surface)
            frame = np.transpose(frame, (1, 0, 2))  # Transpose to correct dimensions
            frames.append(frame)

    # Save video if recording
    if args.record_video and frames:
        print(f"Saving video to {args.record_video}...")
        if frames:
            height, width, _ = frames[0].shape
            fourcc = cv2.VideoWriter_fourcc(*"mp4v")  # codec
            video_writer = cv2.VideoWriter(
                args.record_video, fourcc, 30, (width, height)
            )
            for frame in frames:
                # Convert RGB to BGR for OpenCV
                bgr_frame = cv2.cvtColor(frame, cv2.COLOR_RGB2BGR)
                video_writer.write(bgr_frame)
            video_writer.release()
        print(f"Video saved to {args.record_video}")


def print_new_achievements(achievements_cls, old_achievements, new_achievements):
    for i in range(len(old_achievements)):
        if old_achievements[i] == 0 and new_achievements[i] == 1:
            print(f"{achievements_cls(i).name} ({new_achievements.sum()}/{22})")


if __name__ == "__main__":
    parser = argparse.ArgumentParser()
    parser.add_argument("--path", type=str)
    parser.add_argument("--debug", action="store_true")
    parser.add_argument("--record_video", type=str)

    args, rest_args = parser.parse_known_args(sys.argv[1:])
    if rest_args:
        raise ValueError(f"Unknown args {rest_args}")

    if args.debug:
        with jax.disable_jit():
            main(args)
    else:
        main(args)<|MERGE_RESOLUTION|>--- conflicted
+++ resolved
@@ -8,14 +8,9 @@
 import numpy as np
 import optax
 import yaml
-<<<<<<< HEAD
 project_root = os.path.abspath(os.path.join(os.path.dirname(__file__), '..'))
 sys.path.insert(0, project_root)
 # print(sys.path)
-=======
-import cv2
-import pygame
->>>>>>> 536172a4
 from wrappers import AutoResetEnvWrapper
 from flax.training.train_state import TrainState
 from orbax.checkpoint import (
